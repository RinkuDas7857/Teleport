--- conflicted
+++ resolved
@@ -55,15 +55,9 @@
 // NewDialer makes a new dialer that connects to an Auth server either directly or via an HTTP proxy, depending
 // on the environment.
 func NewDialer(keepAlivePeriod, dialTimeout time.Duration) ContextDialer {
-<<<<<<< HEAD
-	dialer := NewDirectDialer(keepAlivePeriod, dialTimeout)
-	return ContextDialerFunc(func(ctx context.Context, network, addr string) (net.Conn, error) {
-		if proxyAddr := GetProxyAddress(addr); proxyAddr != nil {
-=======
 	return ContextDialerFunc(func(ctx context.Context, network, addr string) (net.Conn, error) {
 		dialer := newDirectDialer(keepAlivePeriod, dialTimeout)
-		if proxyAddr := GetProxyAddress(addr); proxyAddr != "" {
->>>>>>> 9575f0e9
+		if proxyAddr := GetProxyAddress(addr); proxyAddr != nil {
 			return DialProxyWithDialer(ctx, proxyAddr, addr, dialer)
 		}
 		return dialer.DialContext(ctx, network, addr)
