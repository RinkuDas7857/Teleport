--- conflicted
+++ resolved
@@ -17,22 +17,14 @@
 mod scard;
 
 use crate::errors::{
-<<<<<<< HEAD
     invalid_data_error, not_implemented_error, rejected_by_server_error, try_error, NTSTATUS_OK,
-=======
-    invalid_data_error, not_implemented_error, rejected_by_server_error, NTSTATUS_OK,
->>>>>>> c018cd7d
     SPECIAL_NO_RESPONSE,
 };
 use crate::util;
 use crate::vchan;
-<<<<<<< HEAD
 use crate::{
     Payload, SharedDirectoryAcknowledge, SharedDirectoryInfoRequest, SharedDirectoryInfoResponse,
 };
-=======
-use crate::{Payload, SharedDirectoryAcknowledge};
->>>>>>> c018cd7d
 
 use byteorder::{LittleEndian, ReadBytesExt, WriteBytesExt};
 use consts::{
@@ -46,10 +38,7 @@
 use rdp::model::data::Message;
 use rdp::model::error::Error as RdpError;
 use rdp::model::error::*;
-<<<<<<< HEAD
 use std::collections::HashMap;
-=======
->>>>>>> c018cd7d
 use std::convert::{TryFrom, TryInto};
 use std::io::{Read, Write};
 
@@ -68,13 +57,10 @@
 
     // Functions for sending tdp messages to the browser client.
     tdp_sd_acknowledge: Box<dyn Fn(SharedDirectoryAcknowledge) -> RdpResult<()>>,
-<<<<<<< HEAD
     tdp_sd_info_request: Box<dyn Fn(SharedDirectoryInfoRequest) -> RdpResult<()>>,
 
     // Completion-id-indexed maps of handlers for tdp messages coming from the browser client.
     pending_sd_info_resp_handlers: HashMap<u32, SharedDirectoryInfoResponseHandler>,
-=======
->>>>>>> c018cd7d
 }
 
 impl Client {
@@ -85,10 +71,7 @@
         allow_directory_sharing: bool,
 
         tdp_sd_acknowledge: Box<dyn Fn(SharedDirectoryAcknowledge) -> RdpResult<()>>,
-<<<<<<< HEAD
         tdp_sd_info_request: Box<dyn Fn(SharedDirectoryInfoRequest) -> RdpResult<()>>,
-=======
->>>>>>> c018cd7d
     ) -> Self {
         if allow_directory_sharing {
             debug!("creating rdpdr client with directory sharing enabled")
@@ -100,16 +83,11 @@
             scard: scard::Client::new(cert_der, key_der, pin),
             active_device_ids: vec![],
             allow_directory_sharing,
-<<<<<<< HEAD
-            active_device_ids: vec![],
 
             tdp_sd_acknowledge,
             tdp_sd_info_request,
 
             pending_sd_info_resp_handlers: HashMap::new(),
-=======
-            tdp_sd_acknowledge,
->>>>>>> c018cd7d
         }
     }
     /// Reads raw RDP messages sent on the rdpdr virtual channel and replies as necessary.
@@ -207,7 +185,6 @@
     fn handle_device_reply(&self, payload: &mut Payload) -> RdpResult<Vec<Vec<u8>>> {
         let req = ServerDeviceAnnounceResponse::decode(payload)?;
         debug!("got ServerDeviceAnnounceResponse: {:?}", req);
-<<<<<<< HEAD
 
         if self.active_device_ids.contains(&req.device_id) {
             if req.device_id != self.get_scard_device_id()? {
@@ -222,22 +199,6 @@
 
                 (self.tdp_sd_acknowledge)(SharedDirectoryAcknowledge {
                     err_code,
-=======
-
-        if self.active_device_ids.contains(&req.device_id) {
-            if req.device_id != self.get_scard_device_id()? {
-                // This was for a directory we're sharing over TDP
-                let mut err: u32 = 0;
-                if req.result_code != NTSTATUS_OK {
-                    err = 1;
-                    debug!("ServerDeviceAnnounceResponse for smartcard redirection failed with result code NTSTATUS({})", &req.result_code);
-                } else {
-                    debug!("ServerDeviceAnnounceResponse for shared directory succeeded")
-                }
-
-                (self.tdp_sd_acknowledge)(SharedDirectoryAcknowledge {
-                    err,
->>>>>>> c018cd7d
                     directory_id: req.device_id,
                 })?;
             } else {
@@ -264,7 +225,6 @@
     fn handle_device_io_request(&mut self, payload: &mut Payload) -> RdpResult<Vec<Vec<u8>>> {
         let device_io_request = DeviceIoRequest::decode(payload)?;
         let major_function = device_io_request.major_function.clone();
-<<<<<<< HEAD
 
         // Smartcard control only uses IRP_MJ_DEVICE_CONTROL; directory control uses IRP_MJ_DEVICE_CONTROL along with
         // all the other MajorFunctions supported by this Client. Therefore if we receive any major function when drive
@@ -277,20 +237,6 @@
             ));
         }
 
-=======
-
-        // Smartcard control only uses IRP_MJ_DEVICE_CONTROL; directory control uses IRP_MJ_DEVICE_CONTROL along with
-        // all the other MajorFunctions supported by this Client. Therefore if we receive any major function when drive
-        // redirection is not allowed, something has gone wrong. In such a case, we return an error as a security measure
-        // to ensure directories are never shared when RBAC doesn't permit it.
-        if major_function != MajorFunction::IRP_MJ_DEVICE_CONTROL && !self.allow_directory_sharing {
-            return Err(Error::TryError(
-                "received a drive redirection major function when drive redirection was not allowed"
-                    .to_string(),
-            ));
-        }
-
->>>>>>> c018cd7d
         match major_function {
             MajorFunction::IRP_MJ_DEVICE_CONTROL => {
                 let ioctl = DeviceControlRequest::decode(device_io_request, payload)?;
@@ -327,7 +273,6 @@
                 debug!("sending device IO response");
                 Ok(resp)
             }
-<<<<<<< HEAD
             MajorFunction::IRP_MJ_CREATE => {
                 let rdp_req = ServerCreateDriveRequest::decode(device_io_request, payload)?;
                 debug!("got: {:?}", rdp_req);
@@ -354,14 +299,11 @@
                 );
                 Ok(vec![])
             }
-=======
->>>>>>> c018cd7d
             _ => Err(invalid_data_error(&format!(
                 // TODO(isaiah): send back a not implemented response(?)
                 "got unsupported major_function in DeviceIoRequest: {:?}",
                 &major_function
             ))),
-<<<<<<< HEAD
         }
     }
 
@@ -405,29 +347,7 @@
                 "received invalid completion id: {}",
                 res.completion_id
             )));
-=======
->>>>>>> c018cd7d
-        }
-    }
-
-    /// This is called from Go (in effect) to announce a new directory
-    /// for sharing.
-    pub fn write_client_device_list_announce<S: Read + Write>(
-        &mut self,
-        req: ClientDeviceListAnnounce,
-        mcs: &mut mcs::Client<S>,
-    ) -> RdpResult<()> {
-        self.push_active_device_id(req.device_list[0].device_id)?;
-        debug!("sending new drive for redirection: {:?}", req);
-
-        let responses =
-            self.add_headers_and_chunkify(PacketId::PAKID_CORE_DEVICELIST_ANNOUNCE, req.encode()?)?;
-        let chan = &CHANNEL_NAME.to_string();
-        for resp in responses {
-            mcs.write(chan, resp)?;
-        }
-
-        Ok(())
+        }
     }
 
     /// add_headers_and_chunkify takes an encoded PDU ready to be sent over a virtual channel (payload),
@@ -555,7 +475,6 @@
                     cap_type: CapabilityType::CAP_GENERAL_TYPE,
                     length: 8 + 36, // 8 byte header + 36 byte capability descriptor
                     version: GENERAL_CAPABILITY_VERSION_02,
-<<<<<<< HEAD
                 },
                 data: Capability::General(GeneralCapabilitySet {
                     os_type: 0,
@@ -576,28 +495,6 @@
                     length: 8, // 8 byte header + empty capability descriptor
                     version: SMARTCARD_CAPABILITY_VERSION_01,
                 },
-=======
-                },
-                data: Capability::General(GeneralCapabilitySet {
-                    os_type: 0,
-                    os_version: 0,
-                    protocol_major_version: VERSION_MAJOR,
-                    protocol_minor_version: VERSION_MINOR,
-                    io_code_1: 0x00007fff, // Combination of all the required bits.
-                    io_code_2: 0,
-                    extended_pdu: 0x00000001 | 0x00000002, // RDPDR_DEVICE_REMOVE_PDUS | RDPDR_CLIENT_DISPLAY_NAME_PDU
-                    extra_flags_1: 0,
-                    extra_flags_2: 0,
-                    special_type_device_cap: 1, // Request redirection of 1 special device - smartcard.
-                }),
-            },
-            CapabilitySet {
-                header: CapabilityHeader {
-                    cap_type: CapabilityType::CAP_SMARTCARD_TYPE,
-                    length: 8, // 8 byte header + empty capability descriptor
-                    version: SMARTCARD_CAPABILITY_VERSION_01,
-                },
->>>>>>> c018cd7d
                 data: Capability::Smartcard,
             },
         ];
@@ -890,20 +787,12 @@
 
 /// 2.2.1.4 Device I/O Request (DR_DEVICE_IOREQUEST)
 /// https://docs.microsoft.com/en-us/openspecs/windows_protocols/ms-rdpefs/a087ffa8-d0d5-4874-ac7b-0494f63e2d5d
-<<<<<<< HEAD
 #[derive(Debug, Clone)]
-=======
-#[derive(Debug)]
->>>>>>> c018cd7d
 #[allow(dead_code)]
 pub struct DeviceIoRequest {
     pub device_id: u32,
     file_id: u32,
-<<<<<<< HEAD
     pub completion_id: u32,
-=======
-    completion_id: u32,
->>>>>>> c018cd7d
     major_function: MajorFunction,
     minor_function: MinorFunction,
 }
@@ -1031,7 +920,6 @@
     }
 }
 
-<<<<<<< HEAD
 /// 2.2.3.3.1 Server Create Drive Request (DR_DRIVE_CREATE_REQ)
 /// https://docs.microsoft.com/en-us/openspecs/windows_protocols/ms-rdpefs/95b16fd0-d530-407c-a310-adedc85e9897
 pub type ServerCreateDriveRequest = DeviceCreateRequest;
@@ -1043,15 +931,6 @@
 pub struct DeviceCreateRequest {
     /// The MajorFunction field in this header MUST be set to IRP_MJ_CREATE.
     pub device_io_request: DeviceIoRequest,
-=======
-/// 2.2.1.4.1 Device Create Request (DR_CREATE_REQ)
-/// https://docs.microsoft.com/en-us/openspecs/windows_protocols/ms-rdpefs/5f71f6d2-d9ff-40c2-bdb5-a739447d3c3e
-#[derive(Debug)]
-#[allow(dead_code)]
-struct DeviceCreateRequest {
-    /// The MajorFunction field in this header MUST be set to IRP_MJ_CREATE.
-    device_io_request: DeviceIoRequest,
->>>>>>> c018cd7d
     desired_access: flags::DesiredAccess,
     allocation_size: u64,
     file_attributes: flags::FileAttributes,
@@ -1059,11 +938,7 @@
     create_disposition: flags::CreateDisposition,
     create_options: flags::CreateOptions,
     path_length: u32,
-<<<<<<< HEAD
     pub path: String,
-=======
-    path: String,
->>>>>>> c018cd7d
 }
 
 #[allow(dead_code)]
@@ -1774,11 +1649,7 @@
 
         Ok(w)
     }
-<<<<<<< HEAD
 }
 
 type SharedDirectoryInfoResponseHandler =
-    Box<dyn FnOnce(&mut Client, SharedDirectoryInfoResponse) -> RdpResult<Vec<Vec<u8>>>>;
-=======
-}
->>>>>>> c018cd7d
+    Box<dyn FnOnce(&mut Client, SharedDirectoryInfoResponse) -> RdpResult<Vec<Vec<u8>>>>;